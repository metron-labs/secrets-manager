import { CryptographyClient, WrapResult } from "@azure/keyvault-keys";
import { randomBytes, createCipheriv, createDecipheriv } from "crypto";
import { AES_256_GCM, BLOB_HEADER, LATIN1_ENCODING, UTF_8_ENCODING, RSA_OAEP } from "./constants";

export async function encryptBuffer(azureKvStorageCryptoClient: CryptographyClient, message: string): Promise<Buffer> {
    try {
        // Generate a random 32-byte key
        const key = randomBytes(32);

        // Create AES-GCM cipher instance
        const nonce = randomBytes(16); // AES-GCM requires a 16-byte nonce
        const cipher = createCipheriv(AES_256_GCM, key, nonce);

        // Encrypt the message
        const ciphertext = Buffer.concat([cipher.update(Buffer.from(message, UTF_8_ENCODING)), cipher.final()]);
        const tag = cipher.getAuthTag();

        // Wrap the AES key using Azure Key Vault
        let wrappedKey;
        let response: WrapResult;
        try {
            response = await azureKvStorageCryptoClient.wrapKey(RSA_OAEP, key);
            wrappedKey = response.result; // The wrapped (encrypted) AES key

            // eslint-disable-next-line @typescript-eslint/no-explicit-any
        } catch (err: any) {
            console.error("Azure crypto client failed to wrap key:", err.message);
            return Buffer.alloc(0); // Return empty buffer in case of an error
        }

        // Build the blob
        const parts = [wrappedKey, nonce, tag, ciphertext];

        const buffers: Buffer[] = [];
        buffers[0] = Buffer.from(BLOB_HEADER, LATIN1_ENCODING);
        for (const part of parts) {
            const lengthBuffer = Buffer.alloc(2);
            lengthBuffer.writeUInt16BE(part.length, 0);
            buffers.push(lengthBuffer, part);
        }
        const blob = Buffer.concat(buffers);

        return blob;
        // eslint-disable-next-line @typescript-eslint/no-explicit-any
    } catch (err: any) {
        console.error("Azure KeyVault Storage failed to encrypt:", err.message);
        return Buffer.alloc(0); // Return empty buffer in case of an error
    }
}


export async function decryptBuffer(azureKeyValueStorageCryptoClient: CryptographyClient, ciphertext: Buffer): Promise<string> {
    try {
        // Validate BLOB_HEADER
        const header = Buffer.from(ciphertext.subarray(0, 2));
        if (!header.equals(Buffer.from(BLOB_HEADER, LATIN1_ENCODING))) {
            throw new Error("Invalid ciphertext structure: missing header."); // Invalid header
        }

        let pos = 2;
<<<<<<< HEAD
        const parts: Buffer[] = [];

        // Parse the ciphertext into its components
        for (let i = 0; i < 4; i++) {
        const sizeBuffer = ciphertext.subarray(pos, pos + 2); // Read the size (2 bytes)
        if (sizeBuffer.length !== 2) {
        throw new Error("Invalid ciphertext structure: size buffer length mismatch.");
        }
        pos += 2;

        const partLength = sizeBuffer.readUInt16BE(0); // Parse length as big-endian
        const part = ciphertext.subarray(pos, pos + partLength);
        if (part.length !== partLength) {
        throw new Error("Invalid ciphertext structure: part length mismatch.");
        }
        pos += partLength;

        parts.push(part);
        }

        if (parts.length !== 4) {
        throw new Error("Invalid ciphertext structure: incorrect number of parts.");
        }

        const [encryptedKey, nonce, tag, encryptedText] = parts;


        // Step 3: Unwrap the AES key using Azure Key Vault
=======
        let encryptedKey: Buffer = Buffer.alloc(0);
        let nonce: Buffer = Buffer.alloc(0);
        let tag: Buffer = Buffer.alloc(0);
        let encryptedText: Buffer = Buffer.alloc(0);

        // Parse the ciphertext into its components
        for (let i = 1; i <= 4; i++) {
            const sizeBuffer = ciphertext.subarray(pos, pos + 2); // Read the size (2 bytes)
            pos += sizeBuffer.length;

            if (sizeBuffer.length !== 2) break;

            const partLength = sizeBuffer.readUInt16BE(0); // Parse length as big-endian
            const part = ciphertext.subarray(pos, pos + partLength);
            pos += part.length;

            if (part.length !== partLength) {
                throw new Error("Invalid ciphertext structure: part length mismatch.");
            }

            // Assign the parsed part to the appropriate variable
            switch (i) {
                case 1:
                    encryptedKey = part;
                    break;
                case 2:
                    nonce = part;
                    break;
                case 3:
                    tag = part;
                    break;
                case 4:
                    encryptedText = part;
                    break;
                default:
                    console.error("Azure KeyVault decrypt buffer contains extra data.");
            }
        }

        // Unwrap the AES key using Azure Key Vault
>>>>>>> 553c7c6b
        let key;
        try {
            const response = await azureKeyValueStorageCryptoClient.unwrapKey(RSA_OAEP, encryptedKey);
            key = response.result; // Unwrapped AES key

            // eslint-disable-next-line @typescript-eslint/no-explicit-any
        } catch (err: any) {
            console.error("Azure crypto client failed to unwrap key:", err.message);
            return ""; // Return empty string in case of an error
        }

        // Decrypt the message using AES-GCM
        const decipher = createDecipheriv(AES_256_GCM, key, nonce);
        decipher.setAuthTag(tag);

        const decrypted = Buffer.concat([
            decipher.update(encryptedText),
            decipher.final(),
        ]);

        // Convert decrypted data to a UTF-8 string
        return decrypted.toString(UTF_8_ENCODING);
        // eslint-disable-next-line @typescript-eslint/no-explicit-any
    } catch (err: any) {
        console.error("Azure KeyVault Storage failed to decrypt:", err.message);
        return ""; // Return empty string in case of an error
    }
}<|MERGE_RESOLUTION|>--- conflicted
+++ resolved
@@ -58,7 +58,6 @@
         }
 
         let pos = 2;
-<<<<<<< HEAD
         const parts: Buffer[] = [];
 
         // Parse the ciphertext into its components
@@ -68,31 +67,6 @@
         throw new Error("Invalid ciphertext structure: size buffer length mismatch.");
         }
         pos += 2;
-
-        const partLength = sizeBuffer.readUInt16BE(0); // Parse length as big-endian
-        const part = ciphertext.subarray(pos, pos + partLength);
-        if (part.length !== partLength) {
-        throw new Error("Invalid ciphertext structure: part length mismatch.");
-        }
-        pos += partLength;
-
-        parts.push(part);
-        }
-
-        if (parts.length !== 4) {
-        throw new Error("Invalid ciphertext structure: incorrect number of parts.");
-        }
-
-        const [encryptedKey, nonce, tag, encryptedText] = parts;
-
-
-        // Step 3: Unwrap the AES key using Azure Key Vault
-=======
-        let encryptedKey: Buffer = Buffer.alloc(0);
-        let nonce: Buffer = Buffer.alloc(0);
-        let tag: Buffer = Buffer.alloc(0);
-        let encryptedText: Buffer = Buffer.alloc(0);
-
         // Parse the ciphertext into its components
         for (let i = 1; i <= 4; i++) {
             const sizeBuffer = ciphertext.subarray(pos, pos + 2); // Read the size (2 bytes)
@@ -127,8 +101,7 @@
             }
         }
 
-        // Unwrap the AES key using Azure Key Vault
->>>>>>> 553c7c6b
+        // Step 3: Unwrap the AES key using Azure Key Vault
         let key;
         try {
             const response = await azureKeyValueStorageCryptoClient.unwrapKey(RSA_OAEP, encryptedKey);
